--- conflicted
+++ resolved
@@ -11,41 +11,6 @@
 Dos corazones, y una canción.
 Si no fueras tú, no sería yo.
 
-<<<<<<< HEAD
-[Verse 1]
-G                       Em
-   En tu casa hay un lugar,
-C                               D
-   Que llama cuando el mundo pesa.
-G                             Em
-   Bajo tu techo puedo recopilar,
-C                                  D
-   Tu calma reconstruye la esperanza.
-
-[Verse 2]
-G                               Em         
-  Muchas primaveras y millas atrás, 
-C                                    D
-  me ausenté, pero el amor nunca se fue
-G                                    Em  
-  Nada que perdonar, nada que reprochar
-C                                                  D
-  Mucho por contar, vamos a aprovechar cada instante.
-
-[Chorus 1]
-G              D            Em
-  Si no fueras tú, no sería yo
-G                D              Em
-  desde tu vientre conocí mi nombre
-Am              Am            Em
-   Y fue tu amor el que me formo
- Am              Am       Em
-Si no fueras tú, no sería yo
-C            C5            G                
-  Con cada nota, tu devocion.
-  
-=======
->>>>>>> e5dc64b3
 [Verse 2]
 En aguas inciertas, eres mi guía
 Confidente en tormentas, sostén en marea
